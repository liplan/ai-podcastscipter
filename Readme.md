# Testskript für automatische Transkription

Ich habe einen kleinen Test mit OpenAI Whisper durchgeführt, um die automatische Transkription und Sprechererkennung zu evaluieren. Die Transkription funktioniert, und auch die Sprecherzuordnung liefert eine brauchbare Grundlage.

Kleinere Fehler, wie etwa die fälschliche Zuordnung von Namen (z. B. wird vereinzelt „Kevin“ erkannt statt Gavin), sind noch vorhanden – lassen sich aber voraussichtlich durch Feinjustierung der Modelle beheben.

Die Methode eignet sich perspektivisch auch zur automatisierten Verarbeitung ganzer Podcast-Serien im Batch-Verfahren

## Installation

1. [Node.js](https://nodejs.org/) installieren (empfohlen wird Version 18 oder neuer).
2. Repository klonen und Abhängigkeiten einrichten:
   ```bash
   git clone <repo-url>
   cd ai-podcastscipter
   npm install
   ```
3. Eine Datei `.env` im Projektordner anlegen und den OpenAI‑Schlüssel hinterlegen:
   ```
   OPENAI_API_KEY=dein_api_key
   ```
4. Anschließend lässt sich das Skript wie unten beschrieben starten.

## Nutzung

### Aufruf mit Parametern

```bash
node index.mjs <feed> <count> [--resume]
```

* `<feed>` kann eine RSS-URL sein oder die Nummer eines bereits gespeicherten Eintrags aus `feeds.json`.
* `<count>` gibt an, wie viele der neuesten Episoden verarbeitet werden sollen (Standard: 1).
* `--resume` überspringt bereits verarbeitete Episoden gemäß `processed.json`.

### Optionen

Zusätzliche Schalter steuern das Verhalten nach der Transkription:

* `--keep-audio` – behält die heruntergeladene MP3-Datei (kein Löschdialog).
* `--keep-temp` – behält Zwischenformate wie SRT und JSON.

Ohne diese Optionen fragt das Skript nach erfolgreicher Verarbeitung, ob die Dateien entfernt werden sollen.

Vor dem Start der Batch-Verarbeitung wird außerdem der geschätzte Speicherbedarf ermittelt. Ist nicht genug Platz verfügbar, weist das Skript darauf hin.

### Interaktiver Modus

Ohne Parameter startet das Skript interaktiv. Es zeigt alle in `feeds.json` hinterlegten Feeds an und fragt nach der gewünschten Quelle. Anschließend werden die letzten bis zu 15 Episoden des gewählten Feeds angezeigt, aus denen einzelne Folgen zur Transkription ausgewählt werden können. Wird keine Episode gewählt, fragt das Skript wie bisher nach der Anzahl der ab heute zu verarbeitenden Folgen.

### Ablage der Ergebnisse

Alle erzeugten Dateien landen unter `podcasts/<Podcastname>/`. Für jeden Feed wird also ein eigener Ordner mit dem Titel des Podcasts angelegt. Der Name wird komplett in Kleinbuchstaben umgewandelt, Sonderzeichen werden durch Unterstriche ersetzt und nach 32 Zeichen abgeschnitten. Innerhalb dieses Feed-Ordners legt das Skript für jede Episode einen Unterordner an. Dessen Name beginnt mit der vierstelligen Episodennummer (mit führenden Nullen) und enthält anschließend den bereinigten Episodentitel. Auch hier gilt eine maximale Länge von 32 Zeichen. Alle erzeugten Dateien verwenden denselben Präfix, sodass Audiodatei, Transkript und Zusammenfassung eindeutig einer Episode zugeordnet sind. Zusätzlich wird eine `metadata.json` mit sämtlichen Feed-Daten der Episode gespeichert.

Nach der Transkription wird die Kurz­zusammenfassung außerdem automatisch als MP3 (`<basename>.summary.mp3`) mit einer Standardstimme erzeugt.

`feeds.json` wird im Projektordner gespeichert und speichert alle jemals eingegebenen Feed-URLs samt Titel. Beim nächsten Start können vorhandene Feeds einfach über ihre Nummer ausgewählt werden.

<<<<<<< HEAD
### Direktes Transkribieren von MP3-Dateien

Das Skript `podcastScripter.mjs` kann auch unabhängig vom Feed-Downloader verwendet werden. Es akzeptiert eine oder mehrere MP3-Dateien als Argumente:

```bash
node podcastScripter.mjs <audio1.mp3> [audio2.mp3 …] [--resume]
```

Vor dem Start wird aus der Gesamtdauer der Dateien eine ungefähre Kostenabschätzung berechnet (Kosten pro Minute lassen sich über die Umgebungsvariable `PRICE_PER_MINUTE` anpassen). Erst nach Bestätigung beginnt die Transkription. Mit `--resume` kann ein abgebrochener Batch an derselben Stelle fortgesetzt werden.
=======
Der Fortschritt jeder Transkription wird in `processed.json` gesichert. Mit der Option `--resume` lässt sich eine Sitzung später fortsetzen, ohne bereits verarbeitete Episoden erneut zu bearbeiten.
>>>>>>> bdcdf5dd

### Korrektur erkannter Namen (`name-fixes.json`)

Optional kann im Projektverzeichnis eine Datei `name-fixes.json` abgelegt werden.
Sie enthält Zuordnungen von von GPT ausgegebenen Namen zu den korrekten Varianten.
Das erwartete Format ist ein einfaches JSON-Objekt:

```json
{
  "GPTName": "KorrigierterName"
}
```

Beim Ausführen überprüft das Skript, ob diese Datei existiert und ersetzt
gefundene Namen entsprechend. Fehlt die Datei, läuft der Prozess ohne
zusätzliche Korrekturen weiter.

### Netzwerkprobleme

Schlägt das Laden eines RSS-Feeds oder das Herunterladen einer Audiodatei wegen eines Netzwerkfehlers fehl, meldet das Skript nun den exakten Grund (z. B. DNS-Lookup fehlgeschlagen, Verbindung abgelehnt oder Zeitüberschreitung). Falls kein Internetzugang möglich ist, kann als alternative Lösung auch der Pfad zu einer lokal gespeicherten RSS-Datei angegeben werden. Zusätzliche Details zu Verbindungsfehlern werden in der Datei `network-errors.log` im Projektordner protokolliert.
<|MERGE_RESOLUTION|>--- conflicted
+++ resolved
@@ -56,7 +56,7 @@
 
 `feeds.json` wird im Projektordner gespeichert und speichert alle jemals eingegebenen Feed-URLs samt Titel. Beim nächsten Start können vorhandene Feeds einfach über ihre Nummer ausgewählt werden.
 
-<<<<<<< HEAD
+
 ### Direktes Transkribieren von MP3-Dateien
 
 Das Skript `podcastScripter.mjs` kann auch unabhängig vom Feed-Downloader verwendet werden. Es akzeptiert eine oder mehrere MP3-Dateien als Argumente:
@@ -66,9 +66,9 @@
 ```
 
 Vor dem Start wird aus der Gesamtdauer der Dateien eine ungefähre Kostenabschätzung berechnet (Kosten pro Minute lassen sich über die Umgebungsvariable `PRICE_PER_MINUTE` anpassen). Erst nach Bestätigung beginnt die Transkription. Mit `--resume` kann ein abgebrochener Batch an derselben Stelle fortgesetzt werden.
-=======
+
 Der Fortschritt jeder Transkription wird in `processed.json` gesichert. Mit der Option `--resume` lässt sich eine Sitzung später fortsetzen, ohne bereits verarbeitete Episoden erneut zu bearbeiten.
->>>>>>> bdcdf5dd
+
 
 ### Korrektur erkannter Namen (`name-fixes.json`)
 
